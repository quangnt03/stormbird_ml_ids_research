--- conflicted
+++ resolved
@@ -27,7 +27,6 @@
 .vscode/
 .idea/
 *.swp
-<<<<<<< HEAD
 
 .credentials
 .clinerules/byterover-rules.md
@@ -42,11 +41,9 @@
 .github
 .mcp.*
 CLAUDE.md
-=======
 /tmp
 # DVC-managed outputs
 data/processed/
 data/splits/
 models/
-results/
->>>>>>> 5615f15e
+results/